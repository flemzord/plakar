--- conflicted
+++ resolved
@@ -5,13 +5,8 @@
     <link rel="icon" type="image/png" href="/favicon.png" />
     <meta name="viewport" content="width=device-width, initial-scale=1.0" />
     <title>Plakar UI</title>
-<<<<<<< HEAD
-    <script type="module" crossorigin src="/assets/index-DQyXoVAa.js"></script>
-    <link rel="stylesheet" crossorigin href="/assets/index-6X0C3B1s.css">
-=======
     <script type="module" crossorigin src="/assets/index-BA83yTws.js"></script>
     <link rel="stylesheet" crossorigin href="/assets/index-BjNXrzg7.css">
->>>>>>> 5f5a52c0
   </head>
   <body class="text-primary h-full">
     <div id="root" class="h-full"></div>
