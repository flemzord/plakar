--- conflicted
+++ resolved
@@ -122,11 +122,7 @@
 	return
 }
 
-<<<<<<< HEAD
 // DeriveKey generates a secret from a passphrase using configured KDF parameters
-=======
-// DeriveKey generates a secret from a passphrase using KDF parameters
->>>>>>> e17048f3
 func DeriveKey(params KDFParams, passphrase []byte) ([]byte, error) {
 	switch params.KDF {
 	case "ARGON2ID":
