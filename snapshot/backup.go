package snapshot

import (
<<<<<<< HEAD
	"bytes"
	"encoding/binary"
=======
	"fmt"
>>>>>>> a4feb16b
	"io"
	"math"
	"mime"
	"path"
	"path/filepath"
	"strings"
	"sync"
	"sync/atomic"
	"time"

	"github.com/PlakarKorp/plakar/btree"
	"github.com/PlakarKorp/plakar/caching"
	"github.com/PlakarKorp/plakar/classifier"
	"github.com/PlakarKorp/plakar/events"
	"github.com/PlakarKorp/plakar/objects"
	"github.com/PlakarKorp/plakar/packfile"
	"github.com/PlakarKorp/plakar/snapshot/importer"
	"github.com/PlakarKorp/plakar/snapshot/vfs"
	"github.com/gabriel-vasile/mimetype"
	"github.com/gobwas/glob"
)

type BackupContext struct {
	aborted        atomic.Bool
	abortedReason  error
	imp            importer.Importer
	maxConcurrency chan bool

	fileidx   *btree.BTree[string, int, vfs.Entry]
	mufileidx sync.Mutex

	erridx   *btree.BTree[string, int, ErrorItem]
	muerridx sync.Mutex
}

type BackupOptions struct {
	MaxConcurrency uint64
	Name           string
	Tags           []string
	Excludes       []glob.Glob
}

func (bc *BackupContext) recordFile(file *importer.ScanRecord) error {
	entry := vfs.NewEntry(filepath.Dir(file.Pathname), file)

	path := file.Pathname
	if path != "/" {
		path = strings.TrimSuffix(path, "/")
	}

	bc.mufileidx.Lock()
	err := bc.fileidx.Insert(path, *entry)
	bc.mufileidx.Unlock()
	if err == btree.ErrExists {
		err = nil
	}
	return err
}

func (bc *BackupContext) recordError(path string, err error) error {
	bc.muerridx.Lock()
	e := bc.erridx.Insert(path, ErrorItem{
		Name:  path,
		Error: err.Error(),
	})
	bc.muerridx.Unlock()
	return e
}

func (snapshot *Snapshot) skipExcludedPathname(options *BackupOptions, record importer.ScanResult) bool {
	var pathname string
	switch record := record.(type) {
	case importer.ScanError:
		pathname = record.Pathname
	case importer.ScanRecord:
		pathname = record.Pathname
	}
	doExclude := false
	for _, exclude := range options.Excludes {
		if exclude.Match(pathname) {
			doExclude = true
			break
		}
	}
	return doExclude
}

func (snap *Snapshot) importerJob(backupCtx *BackupContext, options *BackupOptions) (chan importer.ScanRecord, error) {
	scanner, err := backupCtx.imp.Scan()
	if err != nil {
		return nil, err
	}

	wg := sync.WaitGroup{}
	filesChannel := make(chan importer.ScanRecord, 1000)

	go func() {
		for _record := range scanner {

			if backupCtx.aborted.Load() {
				break
			}
			if snap.skipExcludedPathname(options, _record) {
				continue
			}

			backupCtx.maxConcurrency <- true
			wg.Add(1)
			go func(record importer.ScanResult) {
				defer func() {
					<-backupCtx.maxConcurrency
					wg.Done()
				}()

				switch record := record.(type) {
				case importer.ScanError:
					if record.Pathname == backupCtx.imp.Root() || len(record.Pathname) < len(backupCtx.imp.Root()) {
						backupCtx.aborted.Store(true)
						backupCtx.abortedReason = record.Err
						return
					}
					backupCtx.recordError(record.Pathname, record.Err)
					snap.Event(events.PathErrorEvent(snap.Header.Identifier, record.Pathname, record.Err.Error()))

				case importer.ScanRecord:
					snap.Event(events.PathEvent(snap.Header.Identifier, record.Pathname))

					if err := backupCtx.recordFile(&record); err != nil {
						backupCtx.recordError(record.Pathname, err)
						return
					}

					if !record.FileInfo.Mode().IsDir() {
						filesChannel <- record
					}
				}
			}(_record)
		}
		wg.Wait()
		close(filesChannel)
	}()

	return filesChannel, nil
}

func (snap *Snapshot) Backup(scanDir string, options *BackupOptions) error {
	snap.Event(events.StartEvent())
	defer snap.Event(events.DoneEvent())

	sc2, err := snap.repository.Context().GetCache().Scan(snap.Header.Identifier)
	if err != nil {
		return err
	}
	defer sc2.Close()

	imp, err := importer.NewImporter(scanDir)
	if err != nil {
		return err
	}
	defer imp.Close()

	vfsCache, err := snap.Repository().Context().GetCache().VFS(imp.Type(), imp.Origin())
	if err != nil {
		return err
	}

	cf, err := classifier.NewClassifier(snap.Context())
	if err != nil {
		return err
	}
	defer cf.Close()

	snap.Header.Importer.Origin = imp.Origin()
	snap.Header.Importer.Type = imp.Type()
	snap.Header.Tags = append(snap.Header.Tags, options.Tags...)

	if options.Name == "" {
		snap.Header.Name = scanDir + " @ " + snap.Header.Importer.Origin
	} else {
		snap.Header.Name = options.Name
	}

	if !strings.Contains(scanDir, "://") {
		scanDir, err = filepath.Abs(scanDir)
		if err != nil {
			snap.Logger().Warn("%s", err)
			return err
		}
	} else {
		scanDir = imp.Root()
	}
	snap.Header.Importer.Directory = scanDir

	maxConcurrency := options.MaxConcurrency
	if maxConcurrency == 0 {
		maxConcurrency = uint64(snap.Context().GetMaxConcurrency())
	}

	backupCtx := &BackupContext{
		imp:            imp,
		maxConcurrency: make(chan bool, maxConcurrency),
	}

	filestore := caching.DBStore[string, vfs.Entry]{
		Prefix: "__path__",
		Cache:  sc2,
	}
	backupCtx.fileidx, err = btree.New(&filestore, vfs.PathCmp, 50)
	if err != nil {
		return err
	}

	errstore := caching.DBStore[string, ErrorItem]{
		Prefix: "__error__",
		Cache:  sc2,
	}
	backupCtx.erridx, err = btree.New(&errstore, strings.Compare, 50)
	if err != nil {
		return err
	}

	/* backup starts now */
	beginTime := time.Now()

	/* importer */
	filesChannel, err := snap.importerJob(backupCtx, options)
	if err != nil {
		return err
	}

	/* scanner */
	scannerWg := sync.WaitGroup{}
	for _record := range filesChannel {
		backupCtx.maxConcurrency <- true
		scannerWg.Add(1)
		go func(record importer.ScanRecord) {
			defer func() {
				<-backupCtx.maxConcurrency
				scannerWg.Done()
			}()

			snap.Event(events.FileEvent(snap.Header.Identifier, record.Pathname))

			var fileEntry *vfs.Entry
			var object *objects.Object

			var cachedFileEntry *vfs.Entry
			var cachedFileEntryChecksum objects.Checksum

			// Check if the file entry and underlying objects are already in the cache
			if data, err := vfsCache.GetFilename(record.Pathname); err != nil {
				snap.Logger().Warn("VFS CACHE: Error getting filename: %v", err)
			} else if data != nil {
				cachedFileEntry, err = vfs.EntryFromBytes(data)
				if err != nil {
					snap.Logger().Warn("VFS CACHE: Error unmarshaling filename: %v", err)
				} else {
					cachedFileEntryChecksum = snap.repository.Checksum(data)
					if cachedFileEntry.Stat().ModTime().Equal(record.FileInfo.ModTime()) && cachedFileEntry.Stat().Size() == record.FileInfo.Size() {
						fileEntry = cachedFileEntry
						if fileEntry.RecordType == importer.RecordTypeFile {
							data, err := vfsCache.GetObject(cachedFileEntry.Object.Checksum)
							if err != nil {
								snap.Logger().Warn("VFS CACHE: Error getting object: %v", err)
							} else if data != nil {
								cachedObject, err := objects.NewObjectFromBytes(data)
								if err != nil {
									snap.Logger().Warn("VFS CACHE: Error unmarshaling object: %v", err)
								} else {
									object = cachedObject
								}
							}
						}
					}
				}
			}

			// Chunkify the file if it is a regular file and we don't have a cached object
			if record.FileInfo.Mode().IsRegular() {
				if object == nil || !snap.BlobExists(packfile.TYPE_OBJECT, object.Checksum) {
					object, err = snap.chunkify(imp, cf, record)
					if err != nil {
						backupCtx.recordError(record.Pathname, err)
						return
					}

					serializedObject, err := object.Serialize()
					if err != nil {
						backupCtx.recordError(record.Pathname, err)
						return
					}

					if err := vfsCache.PutObject(object.Checksum, serializedObject); err != nil {
						backupCtx.recordError(record.Pathname, err)
						return
					}
				}
			}

			if object != nil {
				if !snap.BlobExists(packfile.TYPE_OBJECT, object.Checksum) {
					data, err := object.Serialize()
					if err != nil {
						backupCtx.recordError(record.Pathname, err)
						return
					}
					err = snap.PutBlob(packfile.TYPE_OBJECT, object.Checksum, data)
					if err != nil {
						backupCtx.recordError(record.Pathname, err)
						return
					}
				}
			}

			var fileEntryChecksum objects.Checksum
			if fileEntry != nil && snap.BlobExists(packfile.TYPE_VFS, cachedFileEntryChecksum) {
				fileEntryChecksum = cachedFileEntryChecksum
			} else {
				fileEntry = vfs.NewEntry(path.Dir(record.Pathname), &record)
				if object != nil {
					fileEntry.Object = object
				}

				classifications := cf.Processor(record.Pathname).File(fileEntry)
				for _, result := range classifications {
					fileEntry.AddClassification(result.Analyzer, result.Classes)
				}

				backupCtx.mufileidx.Lock()
				err := backupCtx.fileidx.Update(record.Pathname, *fileEntry)
				backupCtx.mufileidx.Unlock()
				if err != nil {
					backupCtx.recordError(record.Pathname, err)
					return
				}

				serialized, err := fileEntry.ToBytes()
				if err != nil {
					backupCtx.recordError(record.Pathname, err)
					return
				}

				fileEntryChecksum = snap.repository.Checksum(serialized)
				err = snap.PutBlob(packfile.TYPE_VFS, fileEntryChecksum, serialized)
				if err != nil {
					backupCtx.recordError(record.Pathname, err)
					return
				}

				// Store the newly generated FileEntry in the cache for future runs
				err = vfsCache.PutFilename(record.Pathname, serialized)
				if err != nil {
					backupCtx.recordError(record.Pathname, err)
					return
				}

				fileSummary := &vfs.FileSummary{
					Type:    record.Type,
					Size:    uint64(record.FileInfo.Size()),
					Mode:    record.FileInfo.Mode(),
					ModTime: record.FileInfo.ModTime().Unix(),
				}
				if object != nil {
					fileSummary.Objects++
					fileSummary.Chunks += uint64(len(object.Chunks))
					fileSummary.ContentType = object.ContentType
					fileSummary.Entropy = object.Entropy
				}

				seralizedFileSummary, err := fileSummary.Serialize()
				if err != nil {
					backupCtx.recordError(record.Pathname, err)
					return
				}

				err = vfsCache.PutFileSummary(record.Pathname, seralizedFileSummary)
				if err != nil {
					backupCtx.recordError(record.Pathname, err)
					return
				}
			}

			// Record the checksum of the FileEntry in the cache
			err = sc2.PutChecksum(record.Pathname, fileEntryChecksum)
			if err != nil {
				backupCtx.recordError(record.Pathname, err)
				return
			}
			snap.Event(events.FileOKEvent(snap.Header.Identifier, record.Pathname))
		}(_record)
	}
	scannerWg.Wait()

	errcsum, err := persistIndex(snap, backupCtx.erridx, packfile.TYPE_ERROR)
	if err != nil {
		return err
	}

	var rootSummary *vfs.Summary

	fileiter, err := backupCtx.fileidx.ScanAllReverse()
	if err != nil {
		return err
	}

	visited := make(map[string]bool)
	for fileiter.Next() {
		dirPath, dirEntry := fileiter.Current()

		if saw, _ := visited[dirPath]; saw {
			panic(fmt.Sprintf("already saw %s", dirPath))
		}
		visited[dirPath] = true

		if !dirEntry.Stat().IsDir() {
			continue
		}

		prefix := dirPath
		if prefix != "/" {
			prefix += "/"
		}

		childiter, err := backupCtx.fileidx.ScanFrom(prefix)
		if err != nil {
			continue
		}

		for childiter.Next() {
			childPath, childEntry := childiter.Current()
			if !strings.HasPrefix(childPath, dirPath) {
				break
			}
			if strings.Index(childPath[len(prefix):], "/") != -1 {
				break
			}

			if childEntry.Stat().Mode().IsDir() {
				data, err := sc2.GetSummary(childPath)
				if err != nil {
					continue
				}

				childSummary, err := vfs.SummaryFromBytes(data)
				if err != nil {
					continue
				}

				dirEntry.Summary.UpdateBelow(childSummary)
			} else {
				data, err := vfsCache.GetFileSummary(childPath)
				if err != nil {
					continue
				}

				fileSummary, err := vfs.FileSummaryFromBytes(data)
				if err != nil {
					continue
				}

				dirEntry.Summary.UpdateWithFileSummary(fileSummary)
			}

			dirEntry.Summary.Directory.Children++
		}

		if err := childiter.Err(); err != nil {
			return err
		}

		erriter, err := backupCtx.erridx.ScanFrom(prefix)
		if err != nil {
			return err
		}
		for erriter.Next() {
			_, errentry := erriter.Current()
			if !strings.HasPrefix(errentry.Name, prefix) {
				break
			}
			dirEntry.Summary.Below.Errors++
		}
		if err := erriter.Err(); err != nil {
			return err
		}

		dirEntry.Summary.UpdateAverages()

		classifications := cf.Processor(dirPath).Directory(&dirEntry)
		for _, result := range classifications {
			dirEntry.AddClassification(result.Analyzer, result.Classes)
		}

		serializedSummary, err := dirEntry.Summary.ToBytes()
		if err != nil {
			backupCtx.recordError(dirPath, err)
			return err
		}

		err = sc2.PutSummary(dirPath, serializedSummary)
		if err != nil {
			backupCtx.recordError(dirPath, err)
			return err
		}

		snap.Event(events.DirectoryOKEvent(snap.Header.Identifier, dirPath))
		if dirPath == "/" {
			if rootSummary != nil {
				panic("double /!")
			}
			rootSummary = dirEntry.Summary
		}

		if err := backupCtx.fileidx.Update(dirPath, dirEntry); err != nil {
			return err
		}
	}

	rootcsum, err := persistIndex(snap, backupCtx.fileidx, packfile.TYPE_VFS)
	if err != nil {
		return err
	}

	if backupCtx.aborted.Load() {
		return backupCtx.abortedReason
	}

	snap.Header.Root = rootcsum
	//snap.Header.Metadata = metadataChecksum
	snap.Header.Duration = time.Since(beginTime)
	snap.Header.Summary = *rootSummary
	snap.Header.Errors = errcsum

	/*
		for _, key := range snap.Metadata.ListKeys() {
			objectType := strings.Split(key, ";")[0]
			objectKind := strings.Split(key, "/")[0]
			if objectType == "" {
				objectType = "unknown"
				objectKind = "unknown"
			}
			if _, exists := snap.Header.FileKind[objectKind]; !exists {
				snap.Header.FileKind[objectKind] = 0
			}
			snap.Header.FileKind[objectKind] += uint64(len(snap.Metadata.ListValues(key)))

			if _, exists := snap.Header.FileType[objectType]; !exists {
				snap.Header.FileType[objectType] = 0
			}
			snap.Header.FileType[objectType] += uint64(len(snap.Metadata.ListValues(key)))
		}

		for key, value := range snap.Header.FileType {
			snap.Header.FilePercentType[key] = math.Round((float64(value)/float64(snap.Header.FilesCount)*100)*100) / 100
		}
		for key, value := range snap.Header.FileKind {
			snap.Header.FilePercentKind[key] = math.Round((float64(value)/float64(snap.Header.FilesCount)*100)*100) / 100
		}
		for key, value := range snap.Header.FileExtension {
			snap.Header.FilePercentExtension[key] = math.Round((float64(value)/float64(snap.Header.FilesCount)*100)*100) / 100
		}
	*/
	return snap.Commit()
}

func entropy(data []byte) (float64, [256]float64) {
	if len(data) == 0 {
		return 0.0, [256]float64{}
	}

	// Count the frequency of each byte value
	var freq [256]float64
	for _, b := range data {
		freq[b]++
	}

	// Calculate the entropy
	entropy := 0.0
	dataSize := float64(len(data))
	for _, f := range freq {
		if f > 0 {
			p := f / dataSize
			entropy -= p * math.Log2(p)
		}
	}
	return entropy, freq
}

func (snap *Snapshot) chunkify(imp importer.Importer, cf *classifier.Classifier, record importer.ScanRecord) (*objects.Object, error) {
	rd, err := imp.NewReader(record.Pathname)
	if err != nil {
		return nil, err
	}
	defer rd.Close()

	cprocessor := cf.Processor(record.Pathname)

	object := objects.NewObject()
	object.ContentType = mime.TypeByExtension(path.Ext(record.Pathname))

	objectHasher := snap.repository.Hasher()

	var firstChunk = true
	var cdcOffset uint64
	var object_t32 objects.Checksum

	var totalEntropy float64
	var totalFreq [256]float64
	var totalDataSize uint64

	// Helper function to process a chunk
	processChunk := func(data []byte) error {
		var chunk_t32 objects.Checksum
		chunkHasher := snap.repository.Hasher()

		if firstChunk {
			if object.ContentType == "" {
				object.ContentType = mimetype.Detect(data).String()
			}
			firstChunk = false
		}
		objectHasher.Write(data)
		cprocessor.Write(data)

		chunkHasher.Reset()
		chunkHasher.Write(data)
		copy(chunk_t32[:], chunkHasher.Sum(nil))

		entropyScore, freq := entropy(data)
		if len(data) > 0 {
			for i := 0; i < 256; i++ {
				totalFreq[i] += freq[i]
				freq[i] /= float64(len(data))
			}
		}
		chunk := objects.Chunk{Checksum: chunk_t32, Length: uint32(len(data)), Entropy: entropyScore, Distribution: freq}
		object.Chunks = append(object.Chunks, chunk)
		cdcOffset += uint64(len(data))

		totalEntropy += chunk.Entropy * float64(len(data))
		totalDataSize += uint64(len(data))

		if !snap.BlobExists(packfile.TYPE_CHUNK, chunk.Checksum) {
			return snap.PutBlob(packfile.TYPE_CHUNK, chunk.Checksum, data)
		}
		return nil
	}

	if record.FileInfo.Size() == 0 {
		// Produce an empty chunk for empty file
		if err := processChunk([]byte{}); err != nil {
			return nil, err
		}
	} else if record.FileInfo.Size() < int64(snap.repository.Configuration().Chunking.MinSize) {
		// Small file case: read entire file into memory
		buf, err := io.ReadAll(rd)
		if err != nil {
			return nil, err
		}
		if err := processChunk(buf); err != nil {
			return nil, err
		}
	} else {
		// Large file case: chunk file with chunker
		chk, err := snap.repository.Chunker(rd)
		if err != nil {
			return nil, err
		}
		for {
			cdcChunk, err := chk.Next()
			if err != nil && err != io.EOF {
				return nil, err
			}
			if cdcChunk == nil {
				break
			}
			if err := processChunk(cdcChunk); err != nil {
				return nil, err
			}
			if err == io.EOF {
				break
			}
		}
	}

	if totalDataSize > 0 {
		object.Entropy = totalEntropy / float64(totalDataSize)
		for i := 0; i < 256; i++ {
			totalFreq[i] /= float64(totalDataSize)
		}
	} else {
		object.Entropy = 0.0
		object.Distribution = [256]float64{}
	}

	copy(object_t32[:], objectHasher.Sum(nil))
	object.Checksum = object_t32

	classifications := cprocessor.Finalize()
	for _, result := range classifications {
		object.AddClassification(result.Analyzer, result.Classes)
	}

	return object, nil
}

func (snap *Snapshot) PutPackfile(packer *Packer) error {

	repo := snap.repository

	serializedData, err := packer.Packfile.SerializeData()
	if err != nil {
		panic("could not serialize pack file data" + err.Error())
	}
	serializedIndex, err := packer.Packfile.SerializeIndex()
	if err != nil {
		panic("could not serialize pack file index" + err.Error())
	}
	serializedFooter, err := packer.Packfile.SerializeFooter()
	if err != nil {
		panic("could not serialize pack file footer" + err.Error())
	}

	encryptedIndex, err := repo.EncodeBuffer(serializedIndex)
	if err != nil {
		return err
	}

	encryptedFooter, err := repo.EncodeBuffer(serializedFooter)
	if err != nil {
		return err
	}

	encryptedFooterLength := uint8(len(encryptedFooter))

	versionBytes := make([]byte, 4)
	binary.LittleEndian.PutUint32(versionBytes, packer.Packfile.Footer.Version)

	serializedPackfile := append(serializedData, encryptedIndex...)
	serializedPackfile = append(serializedPackfile, encryptedFooter...)
	serializedPackfile = append(serializedPackfile, versionBytes...)
	serializedPackfile = append(serializedPackfile, byte(encryptedFooterLength))

	checksum := snap.repository.Checksum(serializedPackfile)

	var checksum32 objects.Checksum
	copy(checksum32[:], checksum[:])

	repo.Logger().Trace("snapshot", "%x: PutPackfile(%x, ...)", snap.Header.GetIndexShortID(), checksum32)
	err = snap.repository.PutPackfile(checksum32, bytes.NewBuffer(serializedPackfile))
	if err != nil {
		panic("could not write pack file")
	}

	for _, Type := range packer.Types() {
		for blobChecksum := range packer.Blobs[Type] {
			for idx, blob := range packer.Packfile.Index {
				if blob.Checksum == blobChecksum && blob.Type == Type {
					snap.Repository().SetPackfileForBlob(Type, checksum32,
						blobChecksum,
						packer.Packfile.Index[idx].Offset,
						packer.Packfile.Index[idx].Length)
					snap.stateDelta.SetPackfileForBlob(Type, checksum32,
						blobChecksum,
						packer.Packfile.Index[idx].Offset,
						packer.Packfile.Index[idx].Length)
					break
				}
			}
		}
	}

	return nil
}

func (snap *Snapshot) Commit() error {

	repo := snap.repository

	serializedHdr, err := snap.Header.Serialize()
	if err != nil {
		return err
	}

	if kp := snap.Context().GetKeypair(); kp != nil {
		serializedHdrChecksum := snap.repository.Checksum(serializedHdr)
		signature := kp.Sign(serializedHdrChecksum[:])
		if err := snap.PutBlob(packfile.TYPE_SIGNATURE, snap.Header.Identifier, signature); err != nil {
			return err
		}
	}

	if err := snap.PutBlob(packfile.TYPE_SNAPSHOT, snap.Header.Identifier, serializedHdr); err != nil {
		return err
	}

	close(snap.packerChan)
	<-snap.packerChanDone

	var serializedRepositoryIndex bytes.Buffer
	err = snap.stateDelta.SerializeStream(&serializedRepositoryIndex)
	if err != nil {
		snap.Logger().Warn("could not serialize repository index: %s", err)
		return err
	}
	err = repo.PutState(snap.Header.Identifier, &serializedRepositoryIndex)
	if err != nil {
		return err
	}

	snap.Logger().Trace("snapshot", "%x: Commit()", snap.Header.GetIndexShortID())
	return nil
}<|MERGE_RESOLUTION|>--- conflicted
+++ resolved
@@ -1,12 +1,9 @@
 package snapshot
 
 import (
-<<<<<<< HEAD
 	"bytes"
 	"encoding/binary"
-=======
 	"fmt"
->>>>>>> a4feb16b
 	"io"
 	"math"
 	"mime"
