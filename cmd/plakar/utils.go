/*
 * Copyright (c) 2021 Gilles Chehade <gilles@poolp.org>
 *
 * Permission to use, copy, modify, and distribute this software for any
 * purpose with or without fee is hereby granted, provided that the above
 * copyright notice and this permission notice appear in all copies.
 *
 * THE SOFTWARE IS PROVIDED "AS IS" AND THE AUTHOR DISCLAIMS ALL WARRANTIES
 * WITH REGARD TO THIS SOFTWARE INCLUDING ALL IMPLIED WARRANTIES OF
 * MERCHANTABILITY AND FITNESS. IN NO EVENT SHALL THE AUTHOR BE LIABLE FOR
 * ANY SPECIAL, DIRECT, INDIRECT, OR CONSEQUENTIAL DAMAGES OR ANY DAMAGES
 * WHATSOEVER RESULTING FROM LOSS OF USE, DATA OR PROFITS, WHETHER IN AN
 * ACTION OF CONTRACT, NEGLIGENCE OR OTHER TORTIOUS ACTION, ARISING OUT OF
 * OR IN CONNECTION WITH THE USE OR PERFORMANCE OF THIS SOFTWARE.
 */

package main

import (
	"flag"
	"log"
	"sort"
	"strings"
	"sync"

	"github.com/poolpOrg/plakar/snapshot"
	"github.com/poolpOrg/plakar/storage"
)

func parseSnapshotID(id string) (string, string) {
	tmp := strings.Split(id, ":")
	prefix := id
	pattern := ""
	if len(tmp) != 0 {
		prefix = tmp[0]
		pattern = strings.Join(tmp[1:], ":")
	}
	return prefix, pattern
}

func findSnapshotByPrefix(snapshots []string, prefix string) []string {
	ret := make([]string, 0)
	for _, snapshot := range snapshots {
		if strings.HasPrefix(snapshot, prefix) {
			ret = append(ret, snapshot)
		}
	}
	return ret
}

func getSnapshotsList(store *storage.Store) ([]string, error) {
	snapshots, err := snapshot.List(store)
	if err != nil {
		return nil, err
	}
	return snapshots, nil
}

func getMetadatas(store *storage.Store, prefixes []string) ([]*snapshot.Metadata, error) {
	snapshotsList, err := getSnapshotsList(store)
	if err != nil {
		return nil, err
	}

	result := make([]*snapshot.Metadata, 0)

	// no prefixes, this is a full fetch
	if prefixes == nil {
		wg := sync.WaitGroup{}
		mu := sync.Mutex{}
		for _, snapshotUuid := range snapshotsList {
			wg.Add(1)
			go func(snapshotUuid string) {
				defer wg.Done()
				metadata, _, err := snapshot.GetMetadata(store, snapshotUuid)
				if err != nil {
					return
				}
				mu.Lock()
				result = append(result, metadata)
				mu.Unlock()
			}(snapshotUuid)
		}
		wg.Wait()
		sort.Slice(result, func(i, j int) bool {
			return result[i].CreationTime.Before(result[j].CreationTime)
		})
		return result, nil
	}

	// prefixes, preprocess snapshots to only fetch necessary ones
	for _, prefix := range prefixes {
		parsedUuidPrefix, _ := parseSnapshotID(prefix)

		matches := 0
		for _, snapshotUuid := range snapshotsList {
			if strings.HasPrefix(snapshotUuid, parsedUuidPrefix) {
				matches++
			}
		}
		if matches == 0 {
			log.Fatalf("%s: no snapshot has prefix: %s", flag.CommandLine.Name(), prefix)
		} else if matches > 1 {
			log.Fatalf("%s: snapshot ID is ambiguous: %s (matches %d snapshots)", flag.CommandLine.Name(), prefix, matches)
		}

		for _, snapshotUuid := range snapshotsList {
			if strings.HasPrefix(snapshotUuid, parsedUuidPrefix) {
				metadata, _, err := snapshot.GetMetadata(store, snapshotUuid)
				if err != nil {
					return nil, err
				}
				result = append(result, metadata)
			}
		}
	}
	return result, nil
}

func getSnapshots(store *storage.Store, prefixes []string) ([]*snapshot.Snapshot, error) {
	snapshotsList, err := getSnapshotsList(store)
	if err != nil {
		return nil, err
	}

	result := make([]*snapshot.Snapshot, 0)

	// no prefixes, this is a full fetch
	if prefixes == nil {
		wg := sync.WaitGroup{}
		mu := sync.Mutex{}
		for _, snapshotUuid := range snapshotsList {
			wg.Add(1)
			go func(snapshotUuid string) {
				defer wg.Done()
				snapshotInstance, err := snapshot.Load(store, snapshotUuid)
				if err != nil {
					return
				}
				mu.Lock()
				result = append(result, snapshotInstance)
				mu.Unlock()
			}(snapshotUuid)
		}
		wg.Wait()
		return sortSnapshotsByDate(result), nil
	}

	// prefixes, preprocess snapshots to only fetch necessary ones
	for _, prefix := range prefixes {
		parsedUuidPrefix, _ := parseSnapshotID(prefix)

		matches := 0
		for _, snapshotUuid := range snapshotsList {
			if strings.HasPrefix(snapshotUuid, parsedUuidPrefix) {
				matches++
			}
		}
		if matches == 0 {
			log.Fatalf("%s: no snapshot has prefix: %s", flag.CommandLine.Name(), prefix)
		} else if matches > 1 {
			log.Fatalf("%s: snapshot ID is ambiguous: %s (matches %d snapshots)", flag.CommandLine.Name(), prefix, matches)
		}

		for _, snapshotUuid := range snapshotsList {
			if strings.HasPrefix(snapshotUuid, parsedUuidPrefix) {
				snapshotInstance, err := snapshot.Load(store, snapshotUuid)
				if err != nil {
					return nil, err
				}
				result = append(result, snapshotInstance)
			}
		}
	}
	return result, nil
}

func sortSnapshotsByDate(snapshots []*snapshot.Snapshot) []*snapshot.Snapshot {
	sort.Slice(snapshots, func(i, j int) bool {
		return snapshots[i].Metadata.CreationTime.Before(snapshots[j].Metadata.CreationTime)
	})
	return snapshots
}

func checkSnapshotsArgs(snapshots []string) {
	for i := 0; i < len(snapshots); i++ {
		prefix, _ := parseSnapshotID(snapshots[i])
		res := findSnapshotByPrefix(snapshots, prefix)
		if len(res) == 0 {
			log.Fatalf("%s: no snapshot has prefix: %s", flag.CommandLine.Name(), prefix)
		} else if len(res) > 1 {
			log.Fatalf("%s: snapshot ID is ambigous: %s (matches %d snapshots)", flag.CommandLine.Name(), prefix, len(res))
		}
	}
}

<<<<<<< HEAD
func executeCommand(ctx Plakar, command string, args []string) (int, error) {
	var exitCode int

	switch command {
	case "cat":
		exitCode = cmd_cat(ctx, args)

	case "check":
		exitCode = cmd_check(ctx, args)

	case "clone":
		exitCode = cmd_clone(ctx, args)

	case "diff":
		exitCode = cmd_diff(ctx, args)

	case "exec":
		exitCode = cmd_exec(ctx, args)

	case "find":
		exitCode = cmd_find(ctx, args)

	case "info":
		exitCode = cmd_info(ctx, args)

	case "keep":
		exitCode = cmd_keep(ctx, args)

	case "key":
		exitCode = cmd_key(ctx, args)

	case "ls":
		exitCode = cmd_ls(ctx, args)

	case "mount":
		exitCode = cmd_mount(ctx, args)

	case "pull":
		exitCode = cmd_pull(ctx, args)

	case "push":
		exitCode = cmd_push(ctx, args)

	case "rm":
		exitCode = cmd_rm(ctx, args)

	case "server":
		exitCode = cmd_server(ctx, args)

	case "shell":
		exitCode = cmd_shell(ctx, args)

	case "tarball":
		exitCode = cmd_tarball(ctx, args)

	case "ui":
		exitCode = cmd_ui(ctx, args)

	case "version":
		exitCode = cmd_version(ctx, args)

	default:
		return -1, nil
=======
func arrayContains(a []string, x string) bool {
	for _, n := range a {
		if x == n {
			return true
		}
>>>>>>> c423b1b8
	}
	return false
}<|MERGE_RESOLUTION|>--- conflicted
+++ resolved
@@ -194,77 +194,11 @@
 	}
 }
 
-<<<<<<< HEAD
-func executeCommand(ctx Plakar, command string, args []string) (int, error) {
-	var exitCode int
-
-	switch command {
-	case "cat":
-		exitCode = cmd_cat(ctx, args)
-
-	case "check":
-		exitCode = cmd_check(ctx, args)
-
-	case "clone":
-		exitCode = cmd_clone(ctx, args)
-
-	case "diff":
-		exitCode = cmd_diff(ctx, args)
-
-	case "exec":
-		exitCode = cmd_exec(ctx, args)
-
-	case "find":
-		exitCode = cmd_find(ctx, args)
-
-	case "info":
-		exitCode = cmd_info(ctx, args)
-
-	case "keep":
-		exitCode = cmd_keep(ctx, args)
-
-	case "key":
-		exitCode = cmd_key(ctx, args)
-
-	case "ls":
-		exitCode = cmd_ls(ctx, args)
-
-	case "mount":
-		exitCode = cmd_mount(ctx, args)
-
-	case "pull":
-		exitCode = cmd_pull(ctx, args)
-
-	case "push":
-		exitCode = cmd_push(ctx, args)
-
-	case "rm":
-		exitCode = cmd_rm(ctx, args)
-
-	case "server":
-		exitCode = cmd_server(ctx, args)
-
-	case "shell":
-		exitCode = cmd_shell(ctx, args)
-
-	case "tarball":
-		exitCode = cmd_tarball(ctx, args)
-
-	case "ui":
-		exitCode = cmd_ui(ctx, args)
-
-	case "version":
-		exitCode = cmd_version(ctx, args)
-
-	default:
-		return -1, nil
-=======
 func arrayContains(a []string, x string) bool {
 	for _, n := range a {
 		if x == n {
 			return true
 		}
->>>>>>> c423b1b8
 	}
 	return false
 }