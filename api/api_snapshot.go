package api

import (
	"bufio"
	"encoding/json"
	"errors"
	"fmt"
	"io"
	"net/http"
	"path/filepath"
	"strconv"
	"time"

	"github.com/PlakarKorp/plakar/search"
	"github.com/PlakarKorp/plakar/snapshot"
	"github.com/PlakarKorp/plakar/snapshot/vfs"
	"github.com/alecthomas/chroma/formatters"
	"github.com/alecthomas/chroma/lexers"
	"github.com/alecthomas/chroma/styles"
	"github.com/golang-jwt/jwt/v5"
	"github.com/gorilla/mux"
)

func snapshotHeader(w http.ResponseWriter, r *http.Request) error {
	snapshotID32, err := PathParamToID(r, "snapshot")
	if err != nil {
		return err
	}

	snap, err := snapshot.Load(lrepository, snapshotID32)
	if err != nil {
		return err
	}

	return json.NewEncoder(w).Encode(Item{Item: snap.Header})
}

func snapshotReader(w http.ResponseWriter, r *http.Request) error {
	vars := mux.Vars(r)
	path := vars["path"]

	do_highlight := false
	do_download := false

	download := r.URL.Query().Get("download")
	if download == "true" {
		do_download = true
	}

	render := r.URL.Query().Get("render")
	if render == "highlight" {
		do_highlight = true
	}

	snapshotID32, err := PathParamToID(r, "snapshot")
	if err != nil {
		return err
	}

	snap, err := snapshot.Load(lrepository, snapshotID32)
	if err != nil {
		return err
	}

	rd, err := snap.NewReader(path)
	if err != nil {
		return err
	}

	if do_download {
		w.Header().Set("Content-Disposition", "attachment; filename="+strconv.Quote(filepath.Base(path)))
	}

	if do_highlight {
		lexer := lexers.Match(path)
		if lexer == nil {
			lexer = lexers.Get(rd.ContentType())
		}
		if lexer == nil {
			lexer = lexers.Fallback // Fallback if no lexer is found
		}
		formatter := formatters.Get("html")
		style := styles.Get("dracula")

		w.Header().Set("Content-Type", "text/html")
		if _, err := w.Write([]byte("<!DOCTYPE html>")); err != nil {
			return err
		}

		reader := bufio.NewReader(rd)
		buffer := make([]byte, 4096) // Fixed-size buffer for chunked reading
		for {
			n, err := reader.Read(buffer) // Read up to the size of the buffer
			if n > 0 {
				chunk := string(buffer[:n])

				// Tokenize the chunk and apply syntax highlighting
				iterator, errTokenize := lexer.Tokenise(nil, chunk)
				if errTokenize != nil {
					break
				}

				errFormat := formatter.Format(w, style, iterator)
				if errFormat != nil {
					break
				}
			}

			// Check for end of file (EOF)
			if err == io.EOF {
				break
			} else if err != nil {
				break
			}
		}
	} else {
		http.ServeContent(w, r, filepath.Base(path), rd.ModTime(), rd)
	}

	return nil
}

type SnapshotReaderURLSigner struct {
	token string
}

func NewSnapshotReaderURLSigner(token string) SnapshotReaderURLSigner {
	return SnapshotReaderURLSigner{token}
}

type SnapshotSignedURLClaims struct {
	SnapshotID string `json:"snapshot_id"`
	Path       string `json:"path"`
	jwt.RegisteredClaims
}

func (signer SnapshotReaderURLSigner) Sign(w http.ResponseWriter, r *http.Request) error {
	vars := mux.Vars(r)
	path := vars["path"]

	_, err := PathParamToID(r, "snapshot")
	if err != nil {
		return err
	}

	now := time.Now()
	jwtToken := jwt.NewWithClaims(jwt.SigningMethodHS256, SnapshotSignedURLClaims{
		SnapshotID: vars["snapshot"],
		Path:       path,
		RegisteredClaims: jwt.RegisteredClaims{
			ExpiresAt: jwt.NewNumericDate(now.Add(2 * time.Hour)),
			IssuedAt:  jwt.NewNumericDate(now),
			Issuer:    "plakar-api",
		},
	})

	signature, err := jwtToken.SignedString([]byte(signer.token))
	if err != nil {
		return err
	}

	return json.NewEncoder(w).Encode(Item{
		struct {
			Signature string `json:"signature"`
		}{signature},
	})
}

// VerifyMiddleware is a middleware that checks if the request to read the file
// content is authorized. It checks if the ?signature query parameter is valid.
// If it is not valid, it falls back to the Authorization header.
func (signer SnapshotReaderURLSigner) VerifyMiddleware(next http.Handler) http.Handler {
	return http.HandlerFunc(func(w http.ResponseWriter, r *http.Request) {
		signature := r.URL.Query().Get("signature")

		// No signature provided, fall back to Authorization header
		if signature == "" {
			AuthMiddleware(signer.token)(next).ServeHTTP(w, r)
			return
		}

		// Parse signature
		vars := mux.Vars(r)
		path := vars["path"]
		snapshotId := vars["snapshot"]

		jwtToken, err := jwt.ParseWithClaims(signature, &SnapshotSignedURLClaims{}, func(jwtToken *jwt.Token) (interface{}, error) {
			if _, ok := jwtToken.Method.(*jwt.SigningMethodHMAC); !ok {
				return nil, authError(fmt.Sprintf("unexpected signing method: %v", jwtToken.Header["alg"]))
			}
			return []byte(signer.token), nil
		})

		if err != nil {
			if errors.Is(err, jwt.ErrTokenExpired) {
				handleError(w, authError("token expired"))
				return
			}
			handleError(w, authError(fmt.Sprintf("unable to parse JWT token: %v", err)))
			return
		}

		if claims, ok := jwtToken.Claims.(*SnapshotSignedURLClaims); ok {
			if claims.Path != path {
				handleError(w, authError("invalid URL path"))
				return
			}
			if claims.SnapshotID != snapshotId {
				handleError(w, authError("invalid URL snapshot"))
				return
			}
		} else {
			handleError(w, authError("invalid URL signature"))
			return
		}

		next.ServeHTTP(w, r)
	})
}

func snapshotVFSBrowse(w http.ResponseWriter, r *http.Request) error {
	vars := mux.Vars(r)
	path := vars["path"]

	snapshotID32, err := PathParamToID(r, "snapshot")
	if err != nil {
		return err
	}

	snap, err := snapshot.Load(lrepository, snapshotID32)
	if err != nil {
		return err
	}

	fs, err := snap.Filesystem()
	if err != nil {
		return err
	}

	if path == "" {
		path = "/"
	}
	fsinfo, err := fs.Stat(path)
	if err != nil {
		return err
	}

	if dirEntry, ok := fsinfo.(*vfs.DirEntry); ok {
		return json.NewEncoder(w).Encode(Item{Item: dirEntry})
	} else if fileEntry, ok := fsinfo.(*vfs.FileEntry); ok {
		return json.NewEncoder(w).Encode(Item{Item: fileEntry})
	} else {
		http.Error(w, "", http.StatusInternalServerError)
		return nil
	}
}

func snapshotVFSChildren(w http.ResponseWriter, r *http.Request) error {
	vars := mux.Vars(r)
	path := vars["path"]

<<<<<<< HEAD
	var err error
	var offset int64
	var limit int64
=======
	offset, _, err := QueryParamToInt64(r, "offset")
	if err != nil {
		return err
	}
>>>>>>> d9585c99

	limit, _, err := QueryParamToInt64(r, "limit")
	if err != nil {
		return err
	}

	sortKeysStr := r.URL.Query().Get("sort")
	if sortKeysStr == "" {
		sortKeysStr = "Name"
	}
<<<<<<< HEAD

	if offsetStr != "" {
		offset, err = strconv.ParseInt(offsetStr, 10, 64)
		if err != nil {
			http.Error(w, err.Error(), http.StatusBadRequest)
			return
		} else if offset < 0 {
			http.Error(w, "Invalid offset", http.StatusBadRequest)
			return
		}
	}
	if limitStr != "" {
		limit, err = strconv.ParseInt(limitStr, 10, 64)
		if err != nil {
			http.Error(w, err.Error(), http.StatusBadRequest)
			return
		} else if limit < 0 {
			http.Error(w, "Invalid limit", http.StatusBadRequest)
			return
		}
=======
	sortKeys, err := objects.ParseFileInfoSortKeys(sortKeysStr)
	if err != nil {
		return parameterError("sort", InvalidArgument, err)
>>>>>>> d9585c99
	}

	snapshotID32, err := PathParamToID(r, "snapshot")
	if err != nil {
		return err
	}

	snap, err := snapshot.Load(lrepository, snapshotID32)
	if err != nil {
		return err
	}

	fs, err := snap.Filesystem()
	if err != nil {
		return err
	}

	if path == "" {
		path = "/"
	}
	fsinfo, err := fs.Stat(path)
	if err != nil {
		return err
	}

	if dirEntry, ok := fsinfo.(*vfs.DirEntry); !ok {
		http.Error(w, "not a directory", http.StatusBadRequest)
		return nil
	} else {
		items := Items{
			Total: 0,
			Items: make([]interface{}, 0),
		}
<<<<<<< HEAD
		childrenList, err := fs.ChildrenIter(dirEntry)
		if err != nil {
			http.Error(w, err.Error(), http.StatusInternalServerError)
			return
=======
		if err := objects.SortFileInfos(fileInfos, sortKeys); err != nil {
			return parameterError("sort", InvalidArgument, err)
>>>>>>> d9585c99
		}
		i := int64(0)
		for child := range childrenList {
			if child == nil {
				break
			}
			if i < offset {
				continue
			}
			if i >= limit+offset {
				break
			}
			items.Total += 1
			items.Items = append(items.Items, child)
		}
		return json.NewEncoder(w).Encode(items)
	}
}

func snapshotVFSErrors(w http.ResponseWriter, r *http.Request) error {
	vars := mux.Vars(r)
	path := vars["path"]

	sortKeysStr := r.URL.Query().Get("sort")
	if sortKeysStr == "" {
		sortKeysStr = "Name"
	}
	if sortKeysStr != "Name" && sortKeysStr != "-Name" {
		return parameterError("sort", InvalidArgument, ErrInvalidSortKey)
	}

	offset, _, err := QueryParamToInt64(r, "offset")
	if err != nil {
		return err
	}

	limit, _, err := QueryParamToInt64(r, "limit")
	if err != nil {
		return err
	}

	snapshotID32, err := PathParamToID(r, "snapshot")
	if err != nil {
		return err
	}

	snap, err := snapshot.Load(lrepository, snapshotID32)
	if err != nil {
		return err
	}

	fs, err := snap.Filesystem()
	if err != nil {
		return err
	}

	if path == "" {
		path = "/"
	}
	fsinfo, err := fs.Stat(path)
	if err != nil {
		return err
	}

	if dirEntry, ok := fsinfo.(*vfs.DirEntry); !ok {
		http.Error(w, "not a directory", http.StatusBadRequest)
		return nil
	} else {
		items := Items{
			Total: 0,
			Items: make([]interface{}, 0),
		}
<<<<<<< HEAD
		errorsList, err := fs.ErrorIter(dirEntry)
		if err != nil {
			http.Error(w, err.Error(), http.StatusInternalServerError)
			return
		}

		i := int64(0)
		for errorEntry := range errorsList {
			if errorEntry == nil {
				break
			}
			if i < offset {
				continue
			}
			if i >= limit+offset {
				break
=======
		if dirEntry.ErrorFirst != nil {
			if sortKeysStr == "Name" {
				iter := dirEntry.ErrorFirst
				for i := int64(0); i < limit+offset && iter != nil; i++ {
					errorEntryBytes, err := snap.GetBlob(packfile.TYPE_ERROR, *iter)
					if err != nil {
						return err
					}

					errorEntry, err := vfs.ErrorEntryFromBytes(errorEntryBytes)
					if err != nil {
						return err
					}
					iter = errorEntry.Successor

					if i < offset {
						continue
					}

					items.Total += 1
					errorEntry.Predecessor = nil
					errorEntry.Successor = nil
					items.Items = append(items.Items, errorEntry)
				}
			} else if sortKeysStr == "-Name" {
				iter := dirEntry.ErrorLast
				for i := int64(0); i < limit+offset && iter != nil; i++ {
					errorEntryBytes, err := snap.GetBlob(packfile.TYPE_ERROR, *iter)
					if err != nil {
						return err
					}

					errorEntry, err := vfs.ErrorEntryFromBytes(errorEntryBytes)
					if err != nil {
						return err
					}
					iter = errorEntry.Predecessor
					if i < offset {
						continue
					}
					items.Total += 1
					errorEntry.Predecessor = nil
					errorEntry.Successor = nil
					items.Items = append(items.Items, errorEntry)
				}
>>>>>>> d9585c99
			}
			items.Total += 1
			items.Items = append(items.Items, errorEntry)
		}
		return json.NewEncoder(w).Encode(items)
	}
}

func snapshotSearch(w http.ResponseWriter, r *http.Request) error {
	vars := mux.Vars(r)
	path := vars["path"]

	queryStr := r.URL.Query().Get("q")

	offset, _, err := QueryParamToInt64(r, "offset")
	if err != nil {
		return err
	}

	limit, _, err := QueryParamToInt64(r, "limit")
	if err != nil {
		return err
	}

	snapshotID32, err := PathParamToID(r, "snapshot")
	if err != nil {
		return err
	}

	snap, err := snapshot.Load(lrepository, snapshotID32)
	if err != nil {
		return err
	}

	results, err := snap.Search(path, queryStr)
	if err != nil {
		return err
	}

	items := Items{
		Total: 0,
		Items: make([]interface{}, 0),
	}
	i := int64(0)
	for result := range results {
		if i >= offset {
			if limit != 0 {
				if i >= limit+offset {
					break
				}
			}
			if entry, isFilename := result.(search.FileEntry); isFilename {
				items.Total += 1
				items.Items = append(items.Items, entry)
			}
		}
		i++
	}

	return json.NewEncoder(w).Encode(items)
}<|MERGE_RESOLUTION|>--- conflicted
+++ resolved
@@ -11,6 +11,7 @@
 	"strconv"
 	"time"
 
+	"github.com/PlakarKorp/plakar/objects"
 	"github.com/PlakarKorp/plakar/search"
 	"github.com/PlakarKorp/plakar/snapshot"
 	"github.com/PlakarKorp/plakar/snapshot/vfs"
@@ -259,16 +260,10 @@
 	vars := mux.Vars(r)
 	path := vars["path"]
 
-<<<<<<< HEAD
-	var err error
-	var offset int64
-	var limit int64
-=======
 	offset, _, err := QueryParamToInt64(r, "offset")
 	if err != nil {
 		return err
 	}
->>>>>>> d9585c99
 
 	limit, _, err := QueryParamToInt64(r, "limit")
 	if err != nil {
@@ -279,33 +274,11 @@
 	if sortKeysStr == "" {
 		sortKeysStr = "Name"
 	}
-<<<<<<< HEAD
-
-	if offsetStr != "" {
-		offset, err = strconv.ParseInt(offsetStr, 10, 64)
-		if err != nil {
-			http.Error(w, err.Error(), http.StatusBadRequest)
-			return
-		} else if offset < 0 {
-			http.Error(w, "Invalid offset", http.StatusBadRequest)
-			return
-		}
-	}
-	if limitStr != "" {
-		limit, err = strconv.ParseInt(limitStr, 10, 64)
-		if err != nil {
-			http.Error(w, err.Error(), http.StatusBadRequest)
-			return
-		} else if limit < 0 {
-			http.Error(w, "Invalid limit", http.StatusBadRequest)
-			return
-		}
-=======
 	sortKeys, err := objects.ParseFileInfoSortKeys(sortKeysStr)
 	if err != nil {
 		return parameterError("sort", InvalidArgument, err)
->>>>>>> d9585c99
-	}
+	}
+	_ = sortKeys
 
 	snapshotID32, err := PathParamToID(r, "snapshot")
 	if err != nil {
@@ -338,15 +311,10 @@
 			Total: 0,
 			Items: make([]interface{}, 0),
 		}
-<<<<<<< HEAD
 		childrenList, err := fs.ChildrenIter(dirEntry)
 		if err != nil {
 			http.Error(w, err.Error(), http.StatusInternalServerError)
-			return
-=======
-		if err := objects.SortFileInfos(fileInfos, sortKeys); err != nil {
-			return parameterError("sort", InvalidArgument, err)
->>>>>>> d9585c99
+			return nil
 		}
 		i := int64(0)
 		for child := range childrenList {
@@ -419,11 +387,10 @@
 			Total: 0,
 			Items: make([]interface{}, 0),
 		}
-<<<<<<< HEAD
 		errorsList, err := fs.ErrorIter(dirEntry)
 		if err != nil {
 			http.Error(w, err.Error(), http.StatusInternalServerError)
-			return
+			return nil
 		}
 
 		i := int64(0)
@@ -436,53 +403,6 @@
 			}
 			if i >= limit+offset {
 				break
-=======
-		if dirEntry.ErrorFirst != nil {
-			if sortKeysStr == "Name" {
-				iter := dirEntry.ErrorFirst
-				for i := int64(0); i < limit+offset && iter != nil; i++ {
-					errorEntryBytes, err := snap.GetBlob(packfile.TYPE_ERROR, *iter)
-					if err != nil {
-						return err
-					}
-
-					errorEntry, err := vfs.ErrorEntryFromBytes(errorEntryBytes)
-					if err != nil {
-						return err
-					}
-					iter = errorEntry.Successor
-
-					if i < offset {
-						continue
-					}
-
-					items.Total += 1
-					errorEntry.Predecessor = nil
-					errorEntry.Successor = nil
-					items.Items = append(items.Items, errorEntry)
-				}
-			} else if sortKeysStr == "-Name" {
-				iter := dirEntry.ErrorLast
-				for i := int64(0); i < limit+offset && iter != nil; i++ {
-					errorEntryBytes, err := snap.GetBlob(packfile.TYPE_ERROR, *iter)
-					if err != nil {
-						return err
-					}
-
-					errorEntry, err := vfs.ErrorEntryFromBytes(errorEntryBytes)
-					if err != nil {
-						return err
-					}
-					iter = errorEntry.Predecessor
-					if i < offset {
-						continue
-					}
-					items.Total += 1
-					errorEntry.Predecessor = nil
-					errorEntry.Successor = nil
-					items.Items = append(items.Items, errorEntry)
-				}
->>>>>>> d9585c99
 			}
 			items.Total += 1
 			items.Items = append(items.Items, errorEntry)
